version: 2.1

orbs:
  go: circleci/go@1.5.0
  gcp-cli: circleci/gcp-cli@3.0.1
commands:
  gcp-oidc-authenticate:
    description: "Authenticate with GCP using a CircleCI OIDC token."
    parameters:
      project_id:
        type: env_var_name
        default: GCP_PROJECT_ID
      workload_identity_pool_id:
        type: env_var_name
        default: GCP_WIP_ID
      workload_identity_pool_provider_id:
        type: env_var_name
        default: GCP_WIP_PROVIDER_ID
      service_account_email:
        type: env_var_name
        default: GCP_SERVICE_ACCOUNT_EMAIL
      gcp_cred_config_file_path:
        type: string
        default: /home/circleci/gcp_cred_config.json
      oidc_token_file_path:
        type: string
        default: /home/circleci/oidc_token.json
    steps:
      - run:
          name: "Create OIDC credential configuration"
          command: |
            # Store OIDC token in temp file
            echo $CIRCLE_OIDC_TOKEN > << parameters.oidc_token_file_path >>
            # Create a credential configuration for the generated OIDC ID Token
            gcloud iam workload-identity-pools create-cred-config \
                "projects/${<< parameters.project_id >>}/locations/global/workloadIdentityPools/${<< parameters.workload_identity_pool_id >>}/providers/${<< parameters.workload_identity_pool_provider_id >>}"\
                --output-file="<< parameters.gcp_cred_config_file_path >>" \
                --service-account="${<< parameters.service_account_email >>}" \
                --credential-source-file=<< parameters.oidc_token_file_path >>
      - run:
          name: "Authenticate with GCP using OIDC"
          command: |
            # Configure gcloud to leverage the generated credential configuration
            gcloud auth login --brief --cred-file "<< parameters.gcp_cred_config_file_path >>"
            # Configure ADC
            echo "export GOOGLE_APPLICATION_CREDENTIALS='<< parameters.gcp_cred_config_file_path >>'" | tee -a "$BASH_ENV"
  check-changed:
    description: "Conditionally halts a step if certain modules change"
    parameters:
      patterns:
        type: string
        description: "Comma-separated list of dependencies"
    steps:
      - run:
          name: "Check for changes"
          command: |
            cd ops/check-changed
            pip3 install -r requirements.txt
            python3 main.py "<<parameters.patterns>>"
jobs:
  yarn-monorepo:
    docker:
      - image: us-docker.pkg.dev/oplabs-tools-artifacts/images/ci-builder:latest
    resource_class: large
    steps:
      - checkout
      - check-changed:
          patterns: op-bindings,op-chain-ops,packages/
      - restore_cache:
          name: Restore Yarn Package Cache
          keys:
            - yarn-packages-v2-{{ checksum "yarn.lock" }}
      - run:
          name: Install dependencies
          command: yarn install && git diff --exit-code
      - save_cache:
          name: Save Yarn Package Cache
          key: yarn-packages-v2-{{ checksum "yarn.lock" }}
          paths:
            - "node_modules"
            - "packages/actor-tests/node_modules"
            - "packages/atst/node_modules"
            - "packages/balance-monitor/node_modules"
            - "packages/chain-mon/node_modules"
            - "packages/common-ts/node_modules"
            - "packages/contracts/node_modules"
            - "packages/contracts-bedrock/node_modules"
            - "packages/contracts-governance/node_modules"
            - "packages/contracts-periphery/node_modules"
            - "packages/core-utils/node_modules"
            - "packages/data-transport-layer/node_modules"
            - "packages/drippie-mon/node_modules"
            - "packages/fault-detector/node_modules"
            - "packages/hardhat-deploy-config/node_modules"
            - "packages/integration-tests-bedrock/node_modules"
            - "packages/message-relayer/node_modules"
            - "packages/migration-data/node_modules"
            - "packages/replica-healthcheck/node_modules"
            - "packages/sdk/node_modules"
      - run:
          name: print forge version
          command: forge --version
      - run:
          name: Build monorepo
          command: yarn build
      - persist_to_workspace:
          root: "."
          paths:
            - "packages/*/dist"
            - "packages/*/artifacts"
            - "packages/contracts/src/contract-artifacts.ts"
            - "packages/contracts/src/contract-deployed-artifacts.ts"
            - "packages/contracts/chugsplash"
            - "packages/contracts/L1"
            - "packages/contracts/L2"
            - "packages/contracts/libraries"
            - "packages/contracts/standards"

  docker-build:
    environment:
      DOCKER_BUILDKIT: 1
    parameters:
      docker_name:
        description: Docker image name
        type: string
      docker_tags:
        description: Docker image tags as csv
        type: string
      docker_file:
        description: Path to Dockerfile
        type: string
      docker_context:
        description: Docker build context
        type: string
      registry:
        description: Docker registry
        type: string
        default: "us-docker.pkg.dev"
      repo:
        description: Docker repo
        type: string
        default: "oplabs-tools-artifacts/images"
    machine:
      image: ubuntu-2204:2022.07.1
      resource_class: medium
    steps:
      - checkout
      - run:
          command: mkdir -p /tmp/docker_images
      - run:
          name: Build
          command: |
            # Check to see if DOCKER_HUB_READ_ONLY_TOKEN is set (i.e. we are in repo) before attempting to use secrets.
            # Building should work without this read only login, but may get rate limited.
            if [[ -v DOCKER_HUB_READ_ONLY_TOKEN ]]; then
              echo "$DOCKER_HUB_READ_ONLY_TOKEN" | docker login -u "$DOCKER_HUB_READ_ONLY_USER" --password-stdin
            fi
            IMAGE_BASE="<<parameters.registry>>/<<parameters.repo>>/<<parameters.docker_name>>"
            DOCKER_TAGS=$(echo -ne <<parameters.docker_tags>> | sed "s/,/\n/g" | sed "s/[^a-zA-Z0-9\n]/-/g" | sed -e "s|^|-t ${IMAGE_BASE}:|")
            docker build \
            $(echo -ne $DOCKER_TAGS | tr '\n' ' ') \
            -f <<parameters.docker_file>> \
            <<parameters.docker_context>>
      - run:
          name: Save
          command: |
            IMAGE_BASE="<<parameters.registry>>/<<parameters.repo>>/<<parameters.docker_name>>"
            DOCKER_LABELS=$(echo -ne <<parameters.docker_tags>> | sed "s/,/\n/g" | sed "s/[^a-zA-Z0-9\n]/-/g")
            echo -ne $DOCKER_LABELS | tr ' ' '\n' | xargs -I {} docker save -o /tmp/docker_images/<<parameters.docker_name>>_{}.tar $IMAGE_BASE:{}
      - persist_to_workspace:
          root: /tmp/docker_images
          paths:
            - "."

  docker-publish:
    environment:
      DOCKER_BUILDKIT: 1
    parameters:
      docker_name:
        description: Docker image name
        type: string
      docker_tags:
        description: Docker image tags as csv
        type: string
      docker_file:
        description: Path to Dockerfile
        type: string
      docker_context:
        description: Docker build context
        type: string
        default: "."
      docker_target:
        description: "target build stage"
        type: string
        default: ""
      registry:
        description: Docker registry
        type: string
        default: "us-docker.pkg.dev"
      repo:
        description: Docker repo
        type: string
        default: "oplabs-tools-artifacts/images"
      platforms:
        description: Platforms to build for
        type: string
        default: "linux/amd64"
    machine:
      image: ubuntu-2204:2022.07.1
      resource_class: medium
    steps:
      - gcp-oidc-authenticate
      # Below is CircleCI recommended way of specifying nameservers on an Ubuntu box:
      # https://support.circleci.com/hc/en-us/articles/7323511028251-How-to-set-custom-DNS-on-Ubuntu-based-images-using-netplan
      - run: sudo sed -i '13 i \ \ \ \ \ \ \ \ \ \ \ \ nameservers:' /etc/netplan/50-cloud-init.yaml
      - run: sudo sed -i '14 i \ \ \ \ \ \ \ \ \ \ \ \ \ \ \ addresses:' /etc/netplan/50-cloud-init.yaml
      - run: sudo sed -i "s/addresses:/ addresses":" [8.8.8.8, 8.8.4.4] /g" /etc/netplan/50-cloud-init.yaml
      - run: cat /etc/netplan/50-cloud-init.yaml
      - run: sudo netplan apply
      - checkout
      - run:
          name: Build & Publish
          command: |
            gcloud auth configure-docker <<parameters.registry>>
            IMAGE_BASE="<<parameters.registry>>/<<parameters.repo>>/<<parameters.docker_name>>"
            DOCKER_TAGS=$(echo -ne <<parameters.docker_tags>> | sed "s/,/\n/g" | sed "s/[^a-zA-Z0-9\n]/-/g" | sed -e "s|^|-t ${IMAGE_BASE}:|")
            docker context create buildx-build
            docker buildx create --use buildx-build
            docker buildx build --platform=<<parameters.platforms>> --target "<<parameters.docker_target>>" --push \
              $(echo -ne $DOCKER_TAGS | tr '\n' ' ') \
              -f <<parameters.docker_file>> \
              <<parameters.docker_context>>

  docker-release:
    environment:
      DOCKER_BUILDKIT: 1
    parameters:
      docker_name:
        description: Docker image name
        type: string
      docker_tags:
        description: Docker image tags as csv
        type: string
      docker_file:
        description: Path to Dockerfile
        type: string
      docker_context:
        description: Docker build context
        type: string
      registry:
        description: Docker registry
        type: string
        default: "us-docker.pkg.dev"
      repo:
        description: Docker repo
        type: string
        default: "oplabs-tools-artifacts/images"
      platforms:
        description: Platforms to build for
        type: string
        default: "linux/amd64"
    machine:
      image: ubuntu-2204:2022.07.1
      resource_class: medium
    steps:
      - gcp-cli/install
      - gcp-oidc-authenticate
      - checkout
      - run:
          name: Configure Docker
          command: |
            gcloud auth configure-docker <<parameters.registry>>
      - run:
          name: Build & Publish
          command: |
            IMAGE_BASE="<<parameters.registry>>/<<parameters.repo>>/<<parameters.docker_name>>"
            DOCKER_TAGS=$(echo -ne <<parameters.docker_tags>> | sed "s/,/\n/g" | sed "s/[^a-zA-Z0-9\n]/-/g" | sed -e "s|^|-t ${IMAGE_BASE}:|")
            docker context create buildx-build
            docker buildx create --use buildx-build
            docker buildx build --platform=<<parameters.platforms>> --push \
              $(echo -ne $DOCKER_TAGS | tr '\n' ' ') \
              -f <<parameters.docker_file>> \
              <<parameters.docker_context>>
      - run:
          name: Tag
          command: |
            ./ops/scripts/ci-docker-tag-op-stack-release.sh <<parameters.registry>>/<<parameters.repo>> $CIRCLE_TAG $CIRCLE_SHA1

  contracts-bedrock-coverage:
    docker:
      - image: ethereumoptimism/ci-builder:latest
    resource_class: large
    steps:
      - checkout
      - attach_workspace: { at: "." }
      - restore_cache:
          name: Restore Yarn Package Cache
          keys:
            - yarn-packages-v2-{{ checksum "yarn.lock" }}
      - check-changed:
          patterns: contracts-bedrock,hardhat-deploy-config
      - run:
          name: print forge version
          command: forge --version
          working_directory: packages/contracts-bedrock
      - run:
          name: generate coverage report
          command: yarn coverage:lcov
          environment:
            FOUNDRY_PROFILE: ci
          working_directory: packages/contracts-bedrock
      - run:
          name: upload coverage
          command: codecov --verbose --clean --flags contracts-bedrock-tests
          environment:
            FOUNDRY_PROFILE: ci

<<<<<<< HEAD
  contracts-dispute-tests:
    docker:
      - image: ethereumoptimism/ci-builder:latest
=======
  contracts-bedrock-tests:
    docker:
      - image: us-docker.pkg.dev/oplabs-tools-artifacts/images/ci-builder:latest
>>>>>>> 131ae0a1
    resource_class: large
    steps:
      - checkout
      - attach_workspace: { at: "." }
      - restore_cache:
          name: Restore Yarn Package Cache
          keys:
            - yarn-packages-v2-{{ checksum "yarn.lock" }}
      - check-changed:
<<<<<<< HEAD
          patterns: contracts-dispute
      - run:
          name: print forge version
          command: forge --version
          working_directory: packages/contracts-dispute
      - run:
          name: test and generate coverage
          command: yarn coverage
          no_output_timeout: 18m
          environment:
            FOUNDRY_PROFILE: ci
          working_directory: packages/contracts-dispute
=======
          patterns: contracts-bedrock,hardhat-deploy-config
      - run:
          name: print forge version
          command: forge --version
          working_directory: packages/contracts-bedrock
      - run:
          name: run tests
          command: yarn test
          environment:
            FOUNDRY_PROFILE: ci
          working_directory: packages/contracts-bedrock
>>>>>>> 131ae0a1

  contracts-bedrock-checks:
    docker:
      - image: us-docker.pkg.dev/oplabs-tools-artifacts/images/ci-builder:latest
    steps:
      - checkout
      - attach_workspace: { at: "." }
      - restore_cache:
          name: Restore Yarn Package Cache
          keys:
            - yarn-packages-v2-{{ checksum "yarn.lock" }}
      - check-changed:
          patterns: contracts-bedrock,hardhat-deploy-config
      - run:
          name: lint
          command: |
            yarn lint:check || echo "export LINT_STATUS=1" >> "$BASH_ENV"
          working_directory: packages/contracts-bedrock
      - run:
          name: gas snapshot
          command: |
            forge --version
            yarn gas-snapshot --check || echo "export GAS_SNAPSHOT_STATUS=1" >> "$BASH_ENV"
          environment:
            FOUNDRY_PROFILE: ci
          working_directory: packages/contracts-bedrock
      - run:
          name: storage snapshot
          command: |
            yarn storage-snapshot
            git diff --exit-code .storage-layout || echo "export STORAGE_SNAPSHOT_STATUS=1" >> "$BASH_ENV"
          working_directory: packages/contracts-bedrock
      - run:
          name: invariant docs
          command: |
            yarn autogen:invariant-docs
            git diff --exit-code ./invariant-docs/*.md || echo "export INVARIANT_DOCS_STATUS=1" >> "$BASH_ENV"
          working_directory: packages/contracts-bedrock
      - run:
          name: check statuses
          command: |
            if [[ "$LINT_STATUS" -ne 0 ]]; then
              FAILED=1
              echo "Linting failed, see job output for details."
            fi
            if [[ "$GAS_SNAPSHOT_STATUS" -ne 0 ]]; then
              FAILED=1
              echo "Gas snapshot failed, see job output for details."
            fi
            if [[ "$STORAGE_SNAPSHOT_STATUS" -ne 0 ]]; then
              echo "Storage snapshot failed, see job output for details."
              FAILED=1
            fi
            if [[ "$INVARIANT_DOCS_STATUS" -ne 0 ]]; then
              echo "Invariant docs failed, see job output for details."
              FAILED=1
            fi
            if [[ "$FAILED" -ne 0 ]]; then
              exit 1
            fi

  contracts-dispute-checks:
    docker:
      - image: ethereumoptimism/ci-builder:latest
    steps:
      - checkout
      - attach_workspace: { at: "." }
      - restore_cache:
          name: Restore Yarn Package Cache
          keys:
            - yarn-packages-v2-{{ checksum "yarn.lock" }}
      - check-changed:
          patterns: contracts-dispute
      - run:
          name: lint
          command: |
            yarn lint:check || echo "export LINT_STATUS=1" >> "$BASH_ENV"
          working_directory: packages/contracts-dispute
      - run:
          name: gas snapshot
          command: |
            forge --version
            yarn gas-snapshot --check || echo "export GAS_SNAPSHOT_STATUS=1" >> "$BASH_ENV"
          environment:
            FOUNDRY_PROFILE: ci
          working_directory: packages/contracts-dispute
      - run:
          name: storage snapshot
          command: |
            yarn storage-snapshot
            git diff --exit-code .storage-layout || echo "export STORAGE_SNAPSHOT_STATUS=1" >> "$BASH_ENV"
          working_directory: packages/contracts-dispute
      - run:
          name: check statuses
          command: |
            if [[ "$LINT_STATUS" -ne 0 ]]; then
              FAILED=1
              echo "Linting failed, see job output for details."
            fi
            if [[ "$GAS_SNAPSHOT_STATUS" -ne 0 ]]; then
              FAILED=1
              echo "Gas snapshot failed, see job output for details."
            fi
            if [[ "$STORAGE_SNAPSHOT_STATUS" -ne 0 ]]; then
              echo "Storage snapshot failed, see job output for details."
              FAILED=1
            fi
            if [[ "$FAILED" -ne 0 ]]; then
              exit 1
            fi


  contracts-bedrock-slither:
    docker:
      - image: us-docker.pkg.dev/oplabs-tools-artifacts/images/ci-builder:latest
    resource_class: large
    steps:
      - checkout
      - attach_workspace: { at: "." }
      - restore_cache:
          name: Restore Yarn Package Cache
          keys:
            - yarn-packages-v2-{{ checksum "yarn.lock" }}
      - check-changed:
          patterns: contracts-bedrock,hardhat-deploy-config
      - run:
          name: slither
          command: |
            slither --version
            yarn slither
          working_directory: packages/contracts-bedrock

  contracts-bedrock-validate-spaces:
    docker:
      - image: us-docker.pkg.dev/oplabs-tools-artifacts/images/ci-builder:latest
    steps:
      - checkout
      - attach_workspace: { at: "." }
      - restore_cache:
          name: Restore Yarn Package Cache
          keys:
            - yarn-packages-v2-{{ checksum "yarn.lock" }}
      - check-changed:
          patterns: contracts-bedrock,hardhat-deploy-config
      - run:
          name: validate spacers
          command: yarn validate-spacers
          working_directory: packages/contracts-bedrock

  bedrock-echidna-build:
    docker:
      - image: us-docker.pkg.dev/oplabs-tools-artifacts/images/ci-builder:latest
    steps:
      - checkout
      - attach_workspace: { at: "." }
      - check-changed:
          patterns: contracts-bedrock,contracts
      - run:
          name: Compile with metadata hash
          command: yarn clean && yarn build:with-metadata
          working_directory: packages/contracts-bedrock
      - persist_to_workspace:
          root: .
          paths:
            - "node_modules"
            - packages/contracts-bedrock

  bedrock-echidna-run:
    docker:
      - image: us-docker.pkg.dev/oplabs-tools-artifacts/images/ci-builder:latest
    parameters:
      echidna_target:
        description: Which echidna fuzz contract to run
        type: string
      size:
        description: Custom resource class size for the run
        type: string
        default: large
    resource_class: <<parameters.size>>
    steps:
      - checkout
      - attach_workspace: { at: "." }
      - restore_cache:
          name: Restore Yarn Package Cache
          keys:
            - yarn-packages-v2-{{ checksum "yarn.lock" }}
      - check-changed:
          patterns: contracts-bedrock,contracts
      - run:
          name: Echidna Fuzz <<parameters.echidna_target>>
          command: yarn echidna:<<parameters.echidna_target>>
          working_directory: packages/contracts-bedrock
          no_output_timeout: 15m

  op-bindings-build:
    docker:
      - image: us-docker.pkg.dev/oplabs-tools-artifacts/images/ci-builder:latest
    resource_class: medium
    steps:
      - checkout
      - attach_workspace: { at: "." }
      - restore_cache:
          name: Restore Yarn Package Cache
          keys:
            - yarn-packages-v2-{{ checksum "yarn.lock" }}
      - check-changed:
          patterns: contracts-bedrock,op-bindings
      - run:
          name: check go bindings
          command: make && git diff --exit-code
          working_directory: op-bindings

  js-lint-test:
    parameters:
      package_name:
        description: Package name
        type: string
      dependencies:
        description: Regex matching dependent packages
        type: string
        default: this-package-does-not-exist
      coverage_flag:
        description: Coverage flag name
        type: string
    docker:
      - image: us-docker.pkg.dev/oplabs-tools-artifacts/images/ci-builder:latest
    resource_class: large
    steps:
      - checkout
      - attach_workspace: { at: "." }
      - restore_cache:
          name: Restore Yarn Package Cache
          keys:
            - yarn-packages-v2-{{ checksum "yarn.lock" }}
      - check-changed:
          patterns: <<parameters.package_name>>,<<parameters.dependencies>>
      - run:
          name: Lint
          command: yarn lint && git diff --exit-code
          working_directory: packages/<<parameters.package_name>>
      - run:
          name: Test
          command: yarn test:coverage
          working_directory: packages/<<parameters.package_name>>
      - run:
          name: Upload coverage
          command: codecov --verbose --clean --flags <<parameters.coverage_flag>>

  sdk-next-tests:
    docker:
      - image: ethereumoptimism/ci-builder:latest
    resource_class: large
    steps:
      - checkout
      - attach_workspace: { at: "." }
      - check-changed:
          patterns: sdk,contracts-bedrock,contracts
      - restore_cache:
          name: Restore Yarn Package Cache
          keys:
            - yarn-packages-v2-{{ checksum "yarn.lock" }}
      - run:
          name: anvil-l1
          background: true
          # atm this is goerli but we should use mainnet after bedrock is live
          command: anvil --fork-url $ANVIL_L1_FORK_URL --fork-block-number 8847426
      - run:
          name: anvil-l2
          background: true
          # atm this is goerli but we should use mainnet after bedrock is live
          command: anvil --fork-url $ANVIL_L2_FORK_URL --port 9545 --fork-block-number 8172732
      - run:
          name: build
          command: yarn build
          working_directory: packages/sdk
      - run:
          name: lint
          command: yarn lint:check
          working_directory: packages/sdk
      - run:
          name: make sure anvil l1 is up
          command: npx wait-on tcp:8545 && cast block-number --rpc-url http://localhost:8545
      - run:
          name: make sure anvil l2 is up
          command: npx wait-on tcp:9545 && cast block-number --rpc-url http://localhost:9545
      - run:
          name: test:next
          command: yarn test:next
          no_output_timeout: 5m
          working_directory: packages/sdk
          environment:
            # anvil[0] test private key
            VITE_E2E_PRIVATE_KEY: "0xac0974bec39a17e36ba4a6b4d238ff944bacb478cbed5efcae784d7bf4f2ff80"
            VITE_E2E_RPC_URL_L1: http://localhost:8545
            VITE_E2E_RPC_URL_L2: http://localhost:9545


  bedrock-markdown:
    machine:
      image: ubuntu-2204:2022.07.1
    steps:
      - checkout
      - check-changed:
          patterns: specs/(.*)\.md$
      - run:
          name: yarn dev deps  # todo: what's the best way to pull in the dependencies for linting? yarn install above is using production env without dev dependencies
          command: yarn install --production=false
      - run:
          name: specs toc
          command: yarn lint:specs:toc && git diff --exit-code ./specs
      - run:
          name: markdown lint
          command: yarn lint:specs:check
      - run:
          name: link lint
          command: |
            docker run --init -it -v `pwd`:/input lycheeverse/lychee --verbose --no-progress --exclude-loopback --exclude twitter.com --exclude-mail /input/README.md "/input/specs/**/*.md"

  fuzz-op-node:
    docker:
      - image: us-docker.pkg.dev/oplabs-tools-artifacts/images/ci-builder:latest
    steps:
      - checkout
      - check-changed:
          patterns: op-node
      - run:
          name: Fuzz
          command: make fuzz
          working_directory: op-node

  depcheck:
    docker:
      - image: us-docker.pkg.dev/oplabs-tools-artifacts/images/ci-builder:latest
    steps:
      - checkout
      - attach_workspace: { at: "." }
      - restore_cache:
          name: Restore Yarn Package Cache
          keys:
            - yarn-packages-v2-{{ checksum "yarn.lock" }}
      - check-changed:
          patterns: packages
      # Note: The below needs to be manually configured whenever we
      # add a new package to CI.
      - run:
          name: Check common-ts
          command: npx depcheck
          working_directory: packages/common-ts
      - run:
          name: Check contracts
          command: npx depcheck
          working_directory: packages/contracts
      - run:
          name: Check contracts-periphery
          command: npx depcheck
          working_directory: packages/contracts-periphery
      - run:
          name: Check core-utils
          command: npx depcheck
          working_directory: packages/core-utils
      - run:
          name: Check data-transport-layer
          command: npx depcheck
          working_directory: packages/data-transport-layer
      - run:
          name: Check sdk
          command: npx depcheck
          working_directory: packages/sdk
      - run:
          name: Check integration-tests
          command: npx depcheck
          working_directory: integration-tests

  atst-tests:
    docker:
      - image: ethereumoptimism/ci-builder:latest
    resource_class: large
    steps:
      - checkout
      - attach_workspace: { at: '.' }
      - check-changed:
          patterns: atst,contracts-periphery
      - restore_cache:
          name: Restore Yarn Package Cache
          keys:
            - yarn-packages-v2-{{ checksum "yarn.lock" }}
      - run:
          name: anvil
          background: true
          command: anvil --fork-url $ANVIL_L2_FORK_URL_MAINNET --fork-block-number 92093723
      - run:
          name: build
          command: yarn build
          working_directory: packages/atst
      - run:
          name: typecheck
          command: yarn typecheck
          working_directory: packages/atst
      - run:
          name: lint
          command: yarn lint:check
          working_directory: packages/atst
      - run:
          name: make sure anvil is up
          command: npx wait-on tcp:8545 && cast block-number --rpc-url http://localhost:8545
      - run:
          name: test
          command: yarn test
          no_output_timeout: 5m
          working_directory: packages/atst
          environment:
            CI: true


  go-lint:
    parameters:
      module:
        description: Go Module Name
        type: string
    docker:
      - image: cimg/go:1.19
    steps:
      - checkout
      - run:
          name: run lint
          command: |
            golangci-lint run -E goimports,sqlclosecheck,bodyclose,asciicheck,misspell,errorlint --timeout 5m -e "errors.As" -e "errors.Is" ./...
          working_directory: <<parameters.module>>

  go-test:
    parameters:
      module:
        description: Go Module Name
        type: string
    docker:
      - image: us-docker.pkg.dev/oplabs-tools-artifacts/images/ci-builder:latest # only used to enable codecov.
    resource_class: xlarge
    steps:
      - checkout
      - run:
          name: prep results dir
          command: mkdir -p /tmp/test-results
      - run:
          name: run tests
          command: |
            gotestsum --format=standard-verbose --junitfile=/tmp/test-results/<<parameters.module>>.xml \
            -- -parallel=8 -coverpkg=github.com/ethereum-optimism/optimism/... -coverprofile=coverage.out ./...
          working_directory: <<parameters.module>>
      - run:
          name: upload coverage
          command: codecov --verbose --clean --flags bedrock-go-tests
      - store_test_results:
          path: /tmp/test-results

  go-e2e-test:
    parameters:
      module:
        description: Go Module Name
        type: string
      use_http:
        description: If the op-e2e package should use HTTP clients
        type: string
    docker:
      - image: us-docker.pkg.dev/oplabs-tools-artifacts/images/ci-builder:latest
    resource_class: xlarge
    steps:
      - checkout
      - check-changed:
          patterns: op-(.+),contracts-bedrock,contracts
      - run:
          name: prep results dir
          command: mkdir -p /tmp/test-results
      - run:
          name: run tests
          command: |
            # Note: We don't use circle CI test splits because we need to split by test name, not by package. There is an additional
            # constraint that gotestsum does not currently (nor likely will) accept files from different pacakges when building.
            # Note: -parallel must be set to match the number of cores in the resource class
            OP_TESTLOG_DISABLE_COLOR=true OP_E2E_DISABLE_PARALLEL=false OP_E2E_USE_HTTP=<<parameters.use_http>>  gotestsum \
            --format=standard-verbose --junitfile=/tmp/test-results/<<parameters.module>>_http_<<parameters.use_http>>.xml \
            -- -timeout=20m -parallel=8 ./...
          working_directory: <<parameters.module>>
      - store_test_results:
          path: /tmp/test-results

  go-lint-test-build:
    parameters:
      binary_name:
        description: Binary name to build
        type: string
      working_directory:
        description: Working directory
        type: string
      build:
        description: Whether or not to build the binary
        type: boolean
        default: true
      dependencies:
        description: Regex matching dependent packages
        type: string
        default: this-package-does-not-exist
    docker:
      - image: us-docker.pkg.dev/oplabs-tools-artifacts/images/ci-builder:latest
      - image: cimg/postgres:14.1
    steps:
      - checkout
      - check-changed:
          patterns: <<parameters.working_directory>>,<<parameters.dependencies>>
      - run:
          name: Lint
          command: golangci-lint run -E goimports,sqlclosecheck,bodyclose,asciicheck,misspell,errorlint --timeout 2m -e "errors.As" -e "errors.Is" ./...
          working_directory: <<parameters.working_directory>>
      - store_test_results:
          path: /test-results
      - run:
          name: Test
          command: |
            mkdir -p /test-results
            DB_USER=postgres gotestsum --junitfile /test-results/tests.xml
          working_directory: <<parameters.working_directory>>
      - when:
          condition:
            equal: [ true, <<parameters.build>> ]
          steps:
            - run:
                name: Build
                command: make <<parameters.binary_name>>
                working_directory: <<parameters.working_directory>>

  geth-tests:
    docker:
      - image: us-docker.pkg.dev/oplabs-tools-artifacts/images/ci-builder:latest
    steps:
      - checkout
      - check-changed:
          patterns: l2geth
      - run:
          name: Test
          command: make test
          working_directory: l2geth

  devnet:
    machine:
      image: ubuntu-2204:2022.10.2
    parameters:
      deploy:
        description: Deploy contracts
        default: false
        type: boolean
    environment:
      DOCKER_BUILDKIT: 1
    steps:
      - checkout
      - check-changed:
          patterns: op-(.+),packages,integration-tests
      - run:
          name: Install latest golang
          command: |
            wget https://go.dev/dl/go1.19.linux-amd64.tar.gz
            sudo rm -rf /usr/local/go
            sudo tar -C /usr/local -xzf go1.19.linux-amd64.tar.gz
            export PATH=$PATH:/usr/local/go/bin
            go version
      - run:
          name: foundryup
          command: |
            curl -L https://foundry.paradigm.xyz | bash
            source $HOME/.bashrc
            foundryup
            echo 'export PATH=$HOME/.foundry/bin:$PATH' >> $BASH_ENV
      - run:
          name: Install and build
          command: |
            yarn install
            yarn build
      - when:
          condition:
            and:
              - equal: [ true, <<parameters.deploy>> ]
          steps:
            - run:
                name: Bring up the stack
                command: |
                  make devnet-up-deploy
            - run:
                name: Check L2 config
                command: npx hardhat check-l2 --network devnetL1 --l2-rpc-url http://localhost:9545 --l1-rpc-url http://localhost:8545
                working_directory: packages/contracts-bedrock
            - run:
                name: Deposit ERC20 through the bridge
                command: timeout 8m npx hardhat deposit-erc20 --network devnetL1 --l1-contracts-json-path ../../.devnet/sdk-addresses.json
                working_directory: packages/sdk
            - run:
                name: Deposit ETH through the bridge
                command: timeout 8m npx hardhat deposit-eth --network devnetL1 --l1-contracts-json-path ../../.devnet/sdk-addresses.json
                working_directory: packages/sdk
            - run:
                name: Check the status
                command: npx hardhat check-op-node
                working_directory: packages/contracts-bedrock
            - run:
                name: Dump op-node logs
                command: |
                  docker logs ops-bedrock-op-node-1 || echo "No logs."
                when: on_fail
            - run:
                name: Dump op-geth logs
                command: |
                  docker logs ops-bedrock-l2-1 || echo "No logs."
                when: on_fail
            - run:
                name: Dump l1 logs
                command: |
                  docker logs ops-bedrock-l1-1 || echo "No logs."
                when: on_fail
            - run:
                name: Dump op-batcher logs
                command: |
                  docker logs ops-bedrock-op-batcher-1 || echo "No logs."
                when: on_fail
            - run:
                name: Dump op-proposer logs
                command: |
                  docker logs ops-bedrock-op-proposer-1 || echo "No logs."
                when: on_fail
      - when:
          condition:
            and:
              - equal: [ false, <<parameters.deploy>> ]
          steps:
            - run:
                name: Bring up the stack
                command: |
                  make devnet-up
            - run:
                name: Check L2 config
                command: |
                  npx hardhat check-l2 \
                    --network devnetL1 \
                    --l2-rpc-url http://localhost:9545 \
                    --l1-rpc-url http://localhost:8545 \
                    --l2-output-oracle-address 0x6900000000000000000000000000000000000000
                working_directory: packages/contracts-bedrock
            - run:
                name: Deposit ERC20 through the bridge
                command: timeout 10m npx hardhat deposit-erc20 --network devnetL1
                working_directory: packages/sdk
            - run:
                name: Deposit ETH through the bridge
                command: timeout 10m npx hardhat deposit-eth --network devnetL1
                working_directory: packages/sdk
            - run:
                name: Check the status
                command: npx hardhat check-op-node
                working_directory: packages/contracts-bedrock
            - run:
                name: Dump op-node logs
                command: |
                  docker logs ops-bedrock-op-node-1 || echo "No logs."
                when: on_fail
            - run:
                name: Dump op-geth logs
                command: |
                  docker logs ops-bedrock-l2-1 || echo "No logs."
                when: on_fail
            - run:
                name: Dump l1 logs
                command: |
                  docker logs ops-bedrock-l1-1 || echo "No logs."
                when: on_fail
            - run:
                name: Dump op-batcher logs
                command: |
                  docker logs ops-bedrock-op-batcher-1 || echo "No logs."
                when: on_fail
            - run:
                name: Dump op-proposer logs
                command: |
                  docker logs ops-bedrock-op-proposer-1 || echo "No logs."
                when: on_fail

  integration-tests:
    machine:
      image: ubuntu-2204:2022.07.1
    environment:
      DOCKER_BUILDKIT: 1
    parallelism: 3
    steps:
      - checkout
      - check-changed:
          patterns: l2geth,common-ts,contracts,core-utils,message-relayer,data-transport-layer,replica-healthcheck,sdk,batch-submitter,gas-oracle,bss-core,integration-tests
      - run:
          name: Bring up the stack
          command: |
            docker-compose build --progress=plain
            docker-compose up -d --scale replica_healthcheck=1
          working_directory: ops
      - run:
          name: Wait for sequencer
          command: bash scripts/wait-for-sequencer.sh
          working_directory: ops
      - run:
          name: Run integration tests
          command: |
            circleci tests glob "../integration-tests/test/*.spec.ts" | circleci tests split | tee splits.txt
            docker-compose run integration_tests $(cat splits.txt)
          working_directory: ops
      - run:
          command: echo "Done."

  semgrep-scan:
    parameters:
      diff_branch:
        type: string
        default: develop
    environment:
      TEMPORARY_BASELINE_REF: << parameters.diff_branch >>
      SEMGREP_REPO_URL: << pipeline.project.git_url >>
      SEMGREP_BRANCH: << pipeline.git.branch >>
      SEMGREP_COMMIT: << pipeline.git.revision >>

      # Change job timeout (default is 1800 seconds; set to 0 to disable)
      SEMGREP_TIMEOUT: 3000

    docker:
      - image: returntocorp/semgrep
    resource_class: medium
    steps:
      - checkout
      - unless:
          condition:
            equal: [ "develop", << pipeline.git.branch >> ]
          steps:
            - run:
                # Scan changed files in PRs, block on new issues only (existing issues ignored)
                # Do a full scan when scanning develop, otherwise do an incremental scan.
                name: "Conditionally set BASELINE env var"
                command: |
                  echo 'export SEMGREP_BASELINE_REF=${TEMPORARY_BASELINE_REF}' >> $BASH_ENV
      - run:
          name: "Set environment variables" # for PR comments and in-app hyperlinks to findings
          command: |
            echo 'export SEMGREP_PR_ID=${CIRCLE_PULL_REQUEST##*/}' >> $BASH_ENV
            echo 'export SEMGREP_JOB_URL=$CIRCLE_BUILD_URL' >> $BASH_ENV
            echo 'export SEMGREP_REPO_NAME=$CIRCLE_PROJECT_USERNAME/$CIRCLE_PROJECT_REPONAME' >> $BASH_ENV
      - run:
          name: "Semgrep scan"
          command: semgrep ci

  go-mod-tidy:
    docker:
      - image: us-docker.pkg.dev/oplabs-tools-artifacts/images/ci-builder:latest
    steps:
      - checkout
      - run:
          name: "Go mod tidy"
          command: make mod-tidy && git diff --exit-code

  hive-test:
    parameters:
      version:
        type: string
        default: develop
      sim:
        type: string
    machine:
      image: ubuntu-2204:2022.07.1
      docker_layer_caching: true
      resource_class: large
    steps:
      - attach_workspace:
          at: /tmp/docker_images
      - run:
          name: Docker Load
          command: |
            docker load -i /tmp/docker_images/op-batcher_<<parameters.version>>.tar
            docker load -i /tmp/docker_images/op-proposer_<<parameters.version>>.tar
            docker load -i /tmp/docker_images/op-node_<<parameters.version>>.tar
      - run:
          command: git clone https://github.com/ethereum-optimism/hive.git .
      - go/load-cache
      - go/mod-download
      - go/save-cache
      - run: { command: "go build ." }
      - run:
          command: |
            ./hive \
            -sim=<<parameters.sim>> \
            -sim.loglevel=5 \
            -client=go-ethereum,op-geth_optimism,op-proposer_<<parameters.version>>,op-batcher_<<parameters.version>>,op-node_<<parameters.version>> |& tee /tmp/hive.log || echo "failed."
      - run:
          command: |
            tar -cvf /tmp/workspace.tgz -C /home/circleci/project /home/circleci/project/workspace
          name: "Archive workspace"
      - store_artifacts:
          path: /tmp/workspace.tgz
          destination: hive-workspace.tgz
      - run:
          command: "! grep 'pass.*=false' /tmp/hive.log"

  bedrock-go-tests:
    docker:
      - image: cimg/go:1.19
    resource_class: medium
    steps:
      - run: echo Done

workflows:
  main:
    jobs:
      - yarn-monorepo
      - js-lint-test:
          name: common-ts-tests
          coverage_flag: common-ts-tests
          package_name: common-ts
          requires:
            - yarn-monorepo
      - js-lint-test:
          name: contracts-tests
          coverage_flag: contracts-tests
          package_name: contracts
          dependencies: hardhat-deploy-config
          requires:
            - yarn-monorepo
      - js-lint-test:
          name: core-utils-tests
          coverage_flag: core-utils-tests
          package_name: core-utils
          requires:
            - yarn-monorepo
      - contracts-bedrock-tests:
          requires:
            - yarn-monorepo
      - contracts-bedrock-coverage:
          requires:
            - yarn-monorepo
      - contracts-bedrock-checks:
          requires:
            - yarn-monorepo
      - contracts-bedrock-slither:
          requires:
            - yarn-monorepo
      - contracts-bedrock-validate-spaces:
          requires:
            - yarn-monorepo
      - op-bindings-build:
          requires:
            - yarn-monorepo
      - atst-tests:
          requires:
            - yarn-monorepo
      - js-lint-test:
          name: actor-tests-tests
          coverage_flag: actor-tests-tests
          package_name: actor-tests
          dependencies: "(core-utils|sdk)"
          requires:
            - yarn-monorepo
      - js-lint-test:
          name: contracts-periphery-tests
          coverage_flag: contracts-periphery-tests
          package_name: contracts-periphery
          dependencies: "(contracts|contracts-bedrock|core-utils|hardhat-deploy-config)"
          requires:
            - yarn-monorepo
      - js-lint-test:
          name: dtl-tests
          coverage_flag: dtl-tests
          package_name: data-transport-layer
          dependencies: "(common-ts|contracts|core-utils)"
          requires:
            - yarn-monorepo
      - js-lint-test:
          name: chain-mon-tests
          coverage_flag: chain-mon-tests
          package_name: chain-mon
          dependencies: "(common-ts|contracts-periphery|core-utils|sdk)"
          requires:
            - yarn-monorepo
      - js-lint-test:
          name: fault-detector-tests
          coverage_flag: fault-detector-tests
          package_name: fault-detector
          dependencies: "(common-ts|contracts|core-utils|sdk)"
          requires:
            - yarn-monorepo
      - js-lint-test:
          name: message-relayer-tests
          coverage_flag: message-relayer-tests
          package_name: message-relayer
          dependencies: "(common-ts|core-utils|sdk)"
          requires:
            - yarn-monorepo
      - js-lint-test:
          name: replica-healthcheck-tests
          coverage_flag: replica-healthcheck-tests
          package_name: replica-healthcheck
          dependencies: "(common-ts|core-utils)"
          requires:
            - yarn-monorepo
      - sdk-next-tests:
          name: sdk-next-tests
          requires:
            - yarn-monorepo
      - js-lint-test:
          name: sdk-tests
          coverage_flag: sdk-tests
          package_name: sdk
          dependencies: "(contracts|core-utils)"
          requires:
            - yarn-monorepo
      - js-lint-test:
          name: balance-monitor-tests
          coverage_flag: balance-monitor-tests
          package_name: balance-monitor
          requires:
            - yarn-monorepo
      - depcheck:
          requires:
            - yarn-monorepo
      - devnet:
          name: devnet (with deployed contracts)
          deploy: true
      - devnet:
          name: devnet (with genesis contracts)
          deploy: false
      - go-lint-test-build:
          name: batch-submitter-tests
          binary_name: batch-submitter
          working_directory: batch-submitter
          dependencies: bss-core
      - go-lint-test-build:
          name: proxyd-tests
          binary_name: proxyd
          working_directory: proxyd
      - go-lint-test-build:
          name: gas-oracle-tests
          binary_name: gas-oracle
          working_directory: gas-oracle
      - go-lint-test-build:
          name: indexer-tests
          binary_name: indexer
          working_directory: indexer
          dependencies: op-bindings
      - go-lint-test-build:
          name: bss-core-tests
          binary_name: bss-core
          working_directory: bss-core
          build: false
      - go-lint-test-build:
          name: op-heartbeat tests
          binary_name: op-heartbeat
          working_directory: op-heartbeat
      - geth-tests
      - integration-tests
      - semgrep-scan
      - go-mod-tidy
      - fuzz-op-node
      - bedrock-markdown
      - go-lint:
          name: op-batcher-lint
          module: op-batcher
      - go-lint:
          name: op-bindings-lint
          module: op-bindings
      - go-lint:
          name: op-chain-ops-lint
          module: op-chain-ops
      - go-lint:
          name: op-e2e-lint
          module: op-e2e
      - go-lint:
          name: op-node-lint
          module: op-node
      - go-lint:
          name: op-proposer-lint
          module: op-proposer
      - go-lint:
          name: op-program-lint
          module: op-program
      - go-lint:
          name: op-service-lint
          module: op-service
      - go-lint:
          name: op-wheel-lint
          module: op-wheel
      - go-test:
          name: op-batcher-tests
          module: op-batcher
      - go-test:
          name: op-bindings-tests
          module: op-bindings
      - go-test:
          name: op-chain-ops-tests
          module: op-chain-ops
      - go-test:
          name: op-node-tests
          module: op-node
          # TODO: override resource class
      - go-test:
          name: op-proposer-tests
          module: op-proposer
      - go-test:
          name: op-program-tests
          module: op-program
      - go-test:
          name: op-service-tests
          module: op-service
      - go-e2e-test:
          name: op-e2e-WS-tests
          module: op-e2e
          use_http: "false"
      - go-e2e-test:
          name: op-e2e-HTTP-tests
          module: op-e2e
          use_http: "true"
      - bedrock-go-tests:
          requires:
            - op-batcher-lint
            - op-bindings-lint
            - op-chain-ops-lint
            - op-e2e-lint
            - op-node-lint
            - op-proposer-lint
            - op-program-lint
            - op-service-lint
            - op-batcher-tests
            - op-bindings-tests
            - op-chain-ops-tests
            - op-node-tests
            - op-proposer-tests
            - op-program-tests
            - op-service-tests
            - op-e2e-WS-tests
            - op-e2e-HTTP-tests
      - docker-build:
          name: op-node-docker-build
          docker_file: op-node/Dockerfile
          docker_name: op-node
          docker_tags: <<pipeline.git.revision>>,<<pipeline.git.branch>>
          docker_context: .
      - docker-publish:
          name: op-node-docker-publish
          docker_name: op-node
          docker_file: op-node/Dockerfile
          docker_tags: <<pipeline.git.revision>>,<<pipeline.git.branch>>
          context:
            - oplabs-gcr
          platforms: "linux/amd64,linux/arm64"
      - docker-build:
          name: op-batcher-docker-build
          docker_file: op-batcher/Dockerfile
          docker_name: op-batcher
          docker_tags: <<pipeline.git.revision>>,<<pipeline.git.branch>>
          docker_context: .
      - docker-publish:
          name: op-batcher-docker-publish
          docker_file: op-batcher/Dockerfile
          docker_name: op-batcher
          docker_tags: <<pipeline.git.revision>>,<<pipeline.git.branch>>
          context:
            - oplabs-gcr
          platforms: "linux/amd64,linux/arm64"
      - docker-build:
          name: op-program-docker-build
          docker_file: op-program/Dockerfile
          docker_name: op-program
          docker_tags: <<pipeline.git.revision>>,<<pipeline.git.branch>>
          docker_context: .
      - docker-publish:
          name: op-program-docker-publish
          docker_file: op-program/Dockerfile
          docker_name: op-program
          docker_tags: <<pipeline.git.revision>>,<<pipeline.git.branch>>
          context:
            - oplabs-gcr
          platforms: "linux/amd64,linux/arm64"
      - docker-build:
          name: op-proposer-docker-build
          docker_file: op-proposer/Dockerfile
          docker_name: op-proposer
          docker_tags: <<pipeline.git.revision>>,<<pipeline.git.branch>>
          docker_context: .
      - docker-publish:
          name: op-proposer-docker-publish
          docker_file: op-proposer/Dockerfile
          docker_name: op-proposer
          docker_tags: <<pipeline.git.revision>>,<<pipeline.git.branch>>
          context:
            - oplabs-gcr
          platforms: "linux/amd64,linux/arm64"
      - docker-build:
          name: op-heartbeat-docker-build
          docker_file: op-heartbeat/Dockerfile
          docker_name: op-heartbeat
          docker_tags: <<pipeline.git.revision>>,<<pipeline.git.branch>>
          docker_context: .
      - docker-publish:
          name: op-heartbeat-docker-publish
          docker_file: op-heartbeat/Dockerfile
          docker_name: op-heartbeat
          docker_tags: <<pipeline.git.revision>>,<<pipeline.git.branch>>
          context:
            - oplabs-gcr
      - docker-build:
          name: indexer-docker-build
          docker_file: indexer/Dockerfile
          docker_name: indexer
          docker_tags: <<pipeline.git.revision>>,<<pipeline.git.branch>>
          docker_context: .
      - docker-publish:
          name: indexer-docker-publish
          docker_file: indexer/Dockerfile
          docker_name: indexer
          docker_tags: <<pipeline.git.revision>>,<<pipeline.git.branch>>
          context:
            - oplabs-gcr
      - docker-publish:
          name: chain-mon-docker-publish
          docker_file: ./ops/docker/Dockerfile.packages
          docker_name: chain-mon
          docker_tags: <<pipeline.git.revision>>,<<pipeline.git.branch>>
          docker_target: wd-mon
          context:
            - oplabs-gcr
      - hive-test:
          name: hive-test-rpc
          version: <<pipeline.git.revision>>
          sim: optimism/rpc
          requires:
            - op-node-docker-build
            - op-batcher-docker-build
            - op-proposer-docker-build
      - hive-test:
          name: hive-test-p2p
          version: <<pipeline.git.revision>>
          sim: optimism/p2p
          requires:
            - op-node-docker-build
            - op-batcher-docker-build
            - op-proposer-docker-build
      - hive-test:
          name: hive-test-l1ops
          version: <<pipeline.git.revision>>
          sim: optimism/l1ops
          requires:
            - op-node-docker-build
            - op-batcher-docker-build
            - op-proposer-docker-build
  release:
    jobs:
      - hold:
          type: approval
          filters:
            tags:
              only: /^op-[a-z0-9\-]*\/v.*/
            branches:
              ignore: /.*/
      - docker-release:
          name: op-node-docker-release
          filters:
            tags:
              only: /^op-node\/v.*/
            branches:
              ignore: /.*/
          docker_file: op-node/Dockerfile
          docker_name: op-node
          docker_tags: <<pipeline.git.revision>>,<<pipeline.git.branch>>
          docker_context: .
          platforms: "linux/amd64,linux/arm64"
          context:
            - oplabs-gcr-release
          requires:
            - hold
      - docker-release:
          name: op-batcher-docker-release
          filters:
            tags:
              only: /^op-batcher\/v.*/
            branches:
              ignore: /.*/
          docker_file: op-batcher/Dockerfile
          docker_name: op-batcher
          docker_tags: <<pipeline.git.revision>>,<<pipeline.git.branch>>
          docker_context: .
          platforms: "linux/amd64,linux/arm64"
          context:
            - oplabs-gcr-release
          requires:
            - hold
      - docker-release:
          name: op-proposer-docker-release
          filters:
            tags:
              only: /^op-proposer\/v.*/
            branches:
              ignore: /.*/
          docker_file: op-proposer/Dockerfile
          docker_name: op-proposer
          docker_tags: <<pipeline.git.revision>>,<<pipeline.git.branch>>
          docker_context: .
          platforms: "linux/amd64,linux/arm64"
          context:
            - oplabs-gcr-release
          requires:
            - hold
      - docker-build:
          name: op-migrate-docker-release
          filters:
            tags:
              only: /^op-migrate\/v.*/
            branches:
              ignore: /.*/
          docker_file: op-chain-ops/Dockerfile
          docker_name: op-migrate
          docker_tags: <<pipeline.git.revision>>,<<pipeline.git.branch>>
          docker_context: .
          context:
            - oplabs-gcr-release
          requires:
            - hold
  release-ci-builder:
    jobs:
      - docker-publish:
          name: ci-builder-docker-publish
          filters:
            tags:
              only: /^ci-builder\/v.*/
            branches:
              ignore: /.*/
          docker_file: ./ops/docker/ci-builder/Dockerfile
          docker_name: ci-builder
          docker_tags: <<pipeline.git.revision>>,latest
          docker_context: ./ops/docker/ci-builder
          context:
            - oplabs-gcr<|MERGE_RESOLUTION|>--- conflicted
+++ resolved
@@ -315,15 +315,9 @@
           environment:
             FOUNDRY_PROFILE: ci
 
-<<<<<<< HEAD
-  contracts-dispute-tests:
-    docker:
-      - image: ethereumoptimism/ci-builder:latest
-=======
   contracts-bedrock-tests:
     docker:
       - image: us-docker.pkg.dev/oplabs-tools-artifacts/images/ci-builder:latest
->>>>>>> 131ae0a1
     resource_class: large
     steps:
       - checkout
@@ -333,7 +327,30 @@
           keys:
             - yarn-packages-v2-{{ checksum "yarn.lock" }}
       - check-changed:
-<<<<<<< HEAD
+          patterns: contracts-bedrock,hardhat-deploy-config
+      - run:
+          name: print forge version
+          command: forge --version
+          working_directory: packages/contracts-bedrock
+      - run:
+          name: run tests
+          command: yarn test
+          environment:
+            FOUNDRY_PROFILE: ci
+          working_directory: packages/contracts-bedrock
+
+  contracts-dispute-tests:
+    docker:
+      - image: us-docker.pkg.dev/oplabs-tools-artifacts/images/ci-builder:latest
+    resource_class: large
+    steps:
+      - checkout
+      - attach_workspace: { at: "." }
+      - restore_cache:
+          name: Restore Yarn Package Cache
+          keys:
+            - yarn-packages-v2-{{ checksum "yarn.lock" }}
+      - check-changed:
           patterns: contracts-dispute
       - run:
           name: print forge version
@@ -346,19 +363,6 @@
           environment:
             FOUNDRY_PROFILE: ci
           working_directory: packages/contracts-dispute
-=======
-          patterns: contracts-bedrock,hardhat-deploy-config
-      - run:
-          name: print forge version
-          command: forge --version
-          working_directory: packages/contracts-bedrock
-      - run:
-          name: run tests
-          command: yarn test
-          environment:
-            FOUNDRY_PROFILE: ci
-          working_directory: packages/contracts-bedrock
->>>>>>> 131ae0a1
 
   contracts-bedrock-checks:
     docker:
